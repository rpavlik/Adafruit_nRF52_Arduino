--- conflicted
+++ resolved
@@ -17,11 +17,7 @@
 # Foundation, Inc., 51 Franklin St, Fifth Floor, Boston, MA  02110-1301  USA
 
 name=Adafruit nRF52 Boards
-<<<<<<< HEAD
 version=0.9.0
-=======
-version=0.8.1
->>>>>>> c06cfef4
 
 # Compile variables
 # -----------------
