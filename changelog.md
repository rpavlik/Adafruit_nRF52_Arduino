# Adafruit nRF52 Arduino Core Changelog

<<<<<<< HEAD
## 0.9.0
=======
## 0.8.3

- Enhanced indicate API() to wait for confirm or timeout from peer.
- Added BLEScanner filterService() for BLEService and BLEClientService
- Enhanced bonding management to support central bond and re-connection
- Added BLEClientHidAdafruit implementation for client HID
	- Added Central HID example
- Enhanced BLEHidGeneric/BLEHidAdafruit to support boot protocol mode.
- Fixed I2C lock-up when endTransmission() is called with empty txBuffer.

## 0.8.2

- Fixed burning bootloader issue with MacOS
- Added gpstest_swuart example sketch
- Added indicate API for BLECharacteristic
- Added custom_htm as usage example for indicate API.
- BLEClientCharacteristic
  - Added setIndicateCallback(), issue #113
  - Added useAdaCallback option to setNotifyCallback(), setIndicateCallback()
  - Change notify callback signature from 
notify_cb(BLEClientCharacteristic& chr, uint8_t* data, uint16_t len) to notify_cb(BLEClientCharacteristic* chr, uint8_t* data, uint16_t len)
>>>>>>> 5a850a00

## 0.8.1

- Prevent sketch compiled with S132 v2 upload to device running S132 v5 and vice versa.

## 0.8.0

## Core

- Added IDE programmer and DFU option to upgrade bootloader from IDE.
- Added IDE option to choose either old & new bootloader (Softdevice 2.0.1 and 5.1.0)
- Added printBufferReverse() for Print class.
- Added Error String for easier debugging.
- Added analog oversampling #89 thanks to @Ureloc.

## BLE

- Upgrade Bluetooth 5 with Softdevice to S132 v5.0.0
- Support max ATT MTU up to 247 (configurable)
- Added SoftDevice configuration that affects SRAM used by SD. These function must be called before Bluefruit.begin()
  - configServiceChanged() add service changed characteristic
  - configUuid128Count() set the number of max uuid128 base
  - configAttrTableSize() set the size of buffer for GATT table
  - configPrphConn(), configPrphBandwidth() set the connection bandwidth setting for peripheral connections
  - configCentralConn(), configCentralBandwidth() set the connection bandwidth setting for central connections
- BLEAdvertising
  - Added multiple services aaddition API
  - Added addManufacturerData()
  - Added getInterval() to retrieve current active interval
  - Added Slow interval callback support via setSlowCallback()
- Added setPresentationFormatDescriptor() support
- Added addDescriptor() for BLECharacteritsic
- Added set/get appearance
- Added experimental (work in progress) BLE Homekit
- Enhanced bleuart to work with larger MTU
- Partially support data length extension
- Added BLECLientCharacteristic isValid() and read 8,16, 32 bit
- Added cental_custom_hrm example for how to use client service and characteristic
- BLECharacteristic
  - Added read8(), read16(), read32(), write8(), write16(), write32(), notify8(), notify16(), notify32()
  - Remove read(), write(), notify() with different uint8_t, uint16_t, uint32_t, int variant to prevent confusion
- Added discover(), discovered() to BLEClientCharacteristic
- Added getHandleRange() to BLEClientService

## Bug Fixs

- Fixed #92 PWM incorrect logic check, thanks to @burbankb 
- Fixed issue #108 with GPIO output when reset.
- Fixed an discovery bug introduced in 0.7.5
- Fixed #99 setStopCallback() for BLEScanner is not implemented
- Fixed #104 non-English keyboard BLE Hid, thanks to @ogatatsu
- Fixed weekday for client_cts example
- Fixed #110 Advertising.isRunning() returns true if stopped manually

## 0.7.5

### Core

- Change FreeRTOS to tickless mode
- Added systemOff() to enter System Off mode
- Added suspendLoop() to disable loop() task to further save power
- Correct waitForEvent() function with SoftDevice enabled and disabled.
- Added RotaryEncoder support for both Hardware and Software Encoder.
	- Software Encoder couldn't response fast enough due to gpio interrupt latency
- Ada Callback task is started along with loop task, used as worker thread to defer interrupt callback.

### BLE

- Fixed Characteristic Descriptor discovery issue with ancs
- Fixed memory issue with discovery characteristic

## 0.7.0

### Core

- Added printf with float format aka %f
- Added Servo library port
- Added Firmata library with BLEUART (AKA Nordic UART Service) support
	- New example via BLEUART at `Peripheral\StandardFirmataBLE`
- Enhanced `Adafruit_FIFO`: added `overwriteIfFull()`, `begin()`. Changed constructor signature.
- Added `Serial.setPins()` to remap Serial RX and TX pin location. **Must call before `Serial.begin()`!**
- Added `SoftwareSerial` support

### Bluefruit

- Renamed `Bluefruit.peerAddr()` to `Bluefruit.getPeerAddr()`
- Added connection handle to the connect and disconnect callback prototypes
- Change signature of Bluefruit.getName()
- Add printInfo() for configuration summary
- Change Bond Data layout to include paired Device Name. CCCD setting is also saved to the same file --> one file for each bond.

### BLEGap

- Added `getAddr()` and `setAddr()`

### BLE Service

- Added `BLEClientUart&` reference pointer to `BLEClientUart` RX callback
- Added new `BLEClientCts`class for client side Current Time Service
- Added `bufferTXD()` to `BLEUart` service to handle consecutive small `write()`calls
- Added `EddyStoneUrl` support
	- New example `Peripheral\eddystone_url`
- New hid example demonstrate how to implement an keyboard `Peripheral\hid_keyscan`

### BLEAdvertising

- Separated `BLEAdvertisingData` and `BLEAdvertising`
- Added `setStopCallback()` support to declare a callback when advertising stops
- Added the option to advertise for a specific time period. There are multiple
  timeouts: initial fast advertising mode, slow advertising mode, and an optional
  delay to stop advertising entirely. Values can be set in multiples of timeout
  ticks (0.625ms per unit) or in ms (approximate since it gets converted to 0.625ms
  units). The optional timeout to stop advertising entire is set via the
  `.start(timeout)` parameter.
- Blue LED will blink 2x faster in fast mode compared to slow mode.
- Default advertising timeout in slow mode = 30 seconds. Default adv interval in
  fast mode = 20 ms, slow mode = 152.5 ms
- Expanded `addUuid()`, `addService()` to take a list of UUID
- Added new example `advance_adv`

### BLEGAP (To support multiple connections, etc.)

- Added `getRole()` to distinguish between peripheral/central

### BLECentral

- Move scanner & report parser into new `BLEScanner` class
- New example showing how to scan for multiple peripherals with a specific
  advertising signature (`examples/Projects/rssi_proximity`).
- Added a new Dual Roles example `DualRoles\dual_bleuart`

## 0.6.5

### Core

- Fixed `setName()` issue
- Added SRAM usage to output when compiling
- Reduced stack size from 3KB to 2KB, and added functions `dbgStackUsed()` and `dbgStackTotal()` for dynamic stack usage
- Fixed #48 SPI & I2C warnings
- Changed board defines from `ARDUINO_FEATHER52` to `ARDUINO_NRF52_FEATHER` (`ARDUINO_FEATHER52` still exists for backward comaptiability)
- Changed pin in hwpwm and hid_camerashutter sketches
- Updated NFFS code to mynewt v1.0.0
- Added event recording support using Segger's Sysview

### BLE

- Updated for the latest Bluefruit LE Connect version with RGBW support
- Implemented Gatt `readCharByUuid()`
- Implemented Gap `getPeerName()`

### New Examples

- Added Low Level format sketch for filesystem: `libraries/nffs/examples/EraseNffs`

## 0.6.0

### Core

- Added a `HardwarePWM` class to support up to 12 PWM channels,
  compatible with Adafruit_Neopixel version 1.1.0 or higher
- Added waitForEvent() as alias for `__WFE()` instruction
- Changed FreeRTOS tick source from systick to RTC for low-power mode.
  `configTICK_RATE_HZ` changed to 1024. Upgraded port_cmsis_systick.c to
  SDK13 for bug fix.
- Enabled FreeRTOS's Idle hook, and call `waitForEvent()` in the Idle hook
  if `rtos_idle_callback()` is not defined
- Added `rtos_idle_callback()` as an optional callback to handle background
  tasks in user sketches
- Added a mutex to prevent UART conflicts
- Add a `SoftwareTimer` wrapper class for FreeRTOS's software timer
- Increased `configMINIMAL_STACK_SIZE` from 60 to 100, Increased
  `configTIMER_TASK_STACK_DEPTH` from 80 to 100

### BLE Library

- Add initial Central support and Gatt client service/characteristic classes
    - Added `BLEClientService`
    - Added `BLEClientCharacteristic`: support for long read/write, write
      with/without response.
    - Added `BLEDiscovery`
- Added `BLEGap` and `BLEGatt` to manage peripheral & central with Gatt client
  and server support
- BLE API changes
    - Added `connPaired()`, `requestPairing()`
    - Renamed `BLEBas.update()` to `.write()`
    - Changed Bluefruit `setConnInterval()`/`setConnIntervalMS()` return types
      from `err_t` to `bool`
    - Changed BLECentral `startScanning()`/`stopScanning()`/`connect()` return
      types from `err_t` to `bool`
    - Changed BLECharacteristic `notify()` return type from `err_t` to `bool`
    - Changed BLEHid `report()` function return type from `err_t` to `bool`
    - Changed BLEMid `send()`/`sendSplit()` return type from `err_t` to `bool`
- New BLE services
    - BLEAncs (Apple Notification Center Service)
    - BLEClientUart
    - BLEClientDis
- Added separate thread for callbacks to allow most API functions to be
  invoked directly inside the callback handler

### Tools

- `nrf5x-command-line-tools` is moved to tool dependency to fix windows 10 installation issue #28

### New Examples

- Hardware/
    - hwpwm
    - Fading
- Central/
    - central_bleuart
- Peripheral/
    - ancs
    - ancs_oled
    - hid_camerashutter

## 0.5.1

- Enhanced BLEUuid
- Fixed various typos

## 0.5.0

- Initial release<|MERGE_RESOLUTION|>--- conflicted
+++ resolved
@@ -1,8 +1,7 @@
 # Adafruit nRF52 Arduino Core Changelog
 
-<<<<<<< HEAD
 ## 0.9.0
-=======
+
 ## 0.8.3
 
 - Enhanced indicate API() to wait for confirm or timeout from peer.
@@ -24,7 +23,6 @@
   - Added useAdaCallback option to setNotifyCallback(), setIndicateCallback()
   - Change notify callback signature from 
 notify_cb(BLEClientCharacteristic& chr, uint8_t* data, uint16_t len) to notify_cb(BLEClientCharacteristic* chr, uint8_t* data, uint16_t len)
->>>>>>> 5a850a00
 
 ## 0.8.1
 
