--- conflicted
+++ resolved
@@ -1,6 +1,5 @@
 # Adafruit nRF52 Arduino Core Changelog
 
-<<<<<<< HEAD
 ## 0.9.0
 
 - Feather nRF52840 support
@@ -8,14 +7,13 @@
 - Upgrade freeRTOS from v8 to v10.0.1
 - Added nrfx to core
 - Added tinyusb stack to libraries
-=======
+
 ## 0.8.6
 
 - Fixed dbgDumpMemory for buffer > 255 byte, thanks to @airbornemint
 - Added setConnSupervisionTimeout and setConnSupervisionTimeoutMS, thanks to @airbornemint
 - Decrease gpio's interrupt level to 2 to avoid conlfict with SD timing critical task, thanks to @Nenik
 - Fixed #174 window build error with Arduino 1.8.6 with verbose = off
->>>>>>> 594a80a7
 
 ## 0.8.5
 
