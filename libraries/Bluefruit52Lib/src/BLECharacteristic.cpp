--- conflicted
+++ resolved
@@ -358,20 +358,6 @@
 
       if (request->type == BLE_GATTS_AUTHORIZE_TYPE_WRITE)
       {
-<<<<<<< HEAD
-        if ( _use_ada_cb.write_authorize )
-        {
-          uint8_t* data = (uint8_t*) rtos_malloc(sizeof(request->request.write));
-          VERIFY(data,);
-
-          memcpy(data, &request->request.write, sizeof(request->request.write));
-
-          // data is free after callback
-          ada_callback(data, _wr_authorize_cb, this, data);
-        }else
-        {
-          _wr_authorize_cb(this, &request->request.write);
-=======
         ble_gatts_evt_write_t * wr_req = &request->request.write;
 
         switch(wr_req->op)
@@ -420,7 +406,7 @@
               sd_ble_gatts_rw_authorize_reply(conn_hdl, &reply);
 
               // Long write complete, call write callback if set
-              if (_wr_cb) _wr_cb(*this, _long_wr.buffer, _long_wr.count, 0);
+              if (_wr_cb) _wr_cb(this, _long_wr.buffer, _long_wr.count, 0);
 
               // free up memory
               rtos_free(_long_wr.buffer);
@@ -435,11 +421,25 @@
 
           case BLE_GATTS_OP_WRITE_REQ:
             // Write Request with authorization
-            if (_wr_authorize_cb != NULL) _wr_authorize_cb(*this, &request->request.write);
+            if (_wr_authorize_cb != NULL) 
+            {
+              if ( _use_ada_cb.write_authorize )
+              {
+                uint8_t* data = (uint8_t*) rtos_malloc(sizeof(request->request.write));
+                VERIFY(data,);
+
+                memcpy(data, &request->request.write, sizeof(request->request.write));
+
+                // data is free after callback
+                ada_callback(data, _wr_authorize_cb, this, data);
+              }else
+              {
+                _wr_authorize_cb(this, &request->request.write);
+              }
+            }
           break;
 
           default: break;
->>>>>>> e05bdc90
         }
       }
 
@@ -473,12 +473,7 @@
       if (request->handle == _handles.value_handle)
       {
         LOG_LV2("GATTS", "attr's value, uuid = 0x%04X", request->uuid.uuid);
-<<<<<<< HEAD
-        LOG_LV2_BUFFER(NULL, request->data, request->len);
-
-=======
-        // TODO Ada callback
->>>>>>> e05bdc90
+
         if (_wr_cb)
         {
           if (_use_ada_cb.write)
