<<<<<<< HEAD
/*
  Copyright (c) 2015 Arduino LLC.  All right reserved.
  Copyright (c) 2016 Sandeep Mistry All right reserved.

  This library is free software; you can redistribute it and/or
  modify it under the terms of the GNU Lesser General Public
  License as published by the Free Software Foundation; either
  version 2.1 of the License, or (at your option) any later version.

  This library is distributed in the hope that it will be useful,
  but WITHOUT ANY WARRANTY; without even the implied warranty of
  MERCHANTABILITY or FITNESS FOR A PARTICULAR PURPOSE.
  See the GNU Lesser General Public License for more details.

  You should have received a copy of the GNU Lesser General Public
  License along with this library; if not, write to the Free Software
  Foundation, Inc., 51 Franklin St, Fifth Floor, Boston, MA  02110-1301  USA
*/

#include "Uart.h"
#include "Arduino.h"
#include "wiring_private.h"

Uart::Uart(NRF_UART_Type *_nrfUart, IRQn_Type _IRQn, uint8_t _pinRX, uint8_t _pinTX)
{
  nrfUart = _nrfUart;
  IRQn = _IRQn;
  uc_pinRX = g_ADigitalPinMap[_pinRX];
  uc_pinTX = g_ADigitalPinMap[_pinTX];
  uc_hwFlow = 0;

  _mutex = NULL;
  _begun = false;
}

Uart::Uart(NRF_UART_Type *_nrfUart, IRQn_Type _IRQn, uint8_t _pinRX, uint8_t _pinTX, uint8_t _pinCTS, uint8_t _pinRTS)
{
  nrfUart = _nrfUart;
  IRQn = _IRQn;
  uc_pinRX = g_ADigitalPinMap[_pinRX];
  uc_pinTX = g_ADigitalPinMap[_pinTX];
  uc_pinCTS = g_ADigitalPinMap[_pinCTS];
  uc_pinRTS = g_ADigitalPinMap[_pinRTS];
  uc_hwFlow = 1;

  _mutex = NULL;
  _begun = false;
}

void Uart::setPins(uint8_t pin_rx, uint8_t pin_tx)
{
  uc_pinRX = pin_rx;
  uc_pinTX = pin_tx;
}

void Uart::begin(unsigned long baudrate)
{
  begin(baudrate, (uint8_t)SERIAL_8N1);
}

void Uart::begin(unsigned long baudrate, uint16_t /*config*/)
{
  nrfUart->PSELTXD = uc_pinTX;
  nrfUart->PSELRXD = uc_pinRX;

  if (uc_hwFlow == 1) {
    nrfUart->PSELCTS = uc_pinCTS;
    nrfUart->PSELRTS = uc_pinRTS;
    nrfUart->CONFIG = (UART_CONFIG_PARITY_Excluded << UART_CONFIG_PARITY_Pos) | UART_CONFIG_HWFC_Enabled;
  } else {
    nrfUart->CONFIG = (UART_CONFIG_PARITY_Excluded << UART_CONFIG_PARITY_Pos) | UART_CONFIG_HWFC_Disabled;
  }


  uint32_t nrfBaudRate;

#ifdef NRF52
  if (baudrate <= 1200) {
    nrfBaudRate = UARTE_BAUDRATE_BAUDRATE_Baud1200;
  } else if (baudrate <= 2400) {
    nrfBaudRate = UARTE_BAUDRATE_BAUDRATE_Baud2400;
  } else if (baudrate <= 4800) {
    nrfBaudRate = UARTE_BAUDRATE_BAUDRATE_Baud4800;
  } else if (baudrate <= 9600) {
    nrfBaudRate = UARTE_BAUDRATE_BAUDRATE_Baud9600;
  } else if (baudrate <= 14400) {
    nrfBaudRate = UARTE_BAUDRATE_BAUDRATE_Baud14400;
  } else if (baudrate <= 19200) {
    nrfBaudRate = UARTE_BAUDRATE_BAUDRATE_Baud19200;
  } else if (baudrate <= 28800) {
    nrfBaudRate = UARTE_BAUDRATE_BAUDRATE_Baud28800;
  } else if (baudrate <= 38400) {
    nrfBaudRate = UARTE_BAUDRATE_BAUDRATE_Baud38400;
  } else if (baudrate <= 57600) {
    nrfBaudRate = UARTE_BAUDRATE_BAUDRATE_Baud57600;
  } else if (baudrate <= 76800) {
    nrfBaudRate = UARTE_BAUDRATE_BAUDRATE_Baud76800;
  } else if (baudrate <= 115200) {
    nrfBaudRate = UARTE_BAUDRATE_BAUDRATE_Baud115200;
  } else if (baudrate <= 230400) {
    nrfBaudRate = UARTE_BAUDRATE_BAUDRATE_Baud230400;
  } else if (baudrate <= 250000) {
    nrfBaudRate = UARTE_BAUDRATE_BAUDRATE_Baud250000;
  } else if (baudrate <= 460800) {
    nrfBaudRate = UARTE_BAUDRATE_BAUDRATE_Baud460800;
  } else if (baudrate <= 921600) {
    nrfBaudRate = UARTE_BAUDRATE_BAUDRATE_Baud921600;
  } else {
    nrfBaudRate = UARTE_BAUDRATE_BAUDRATE_Baud1M;
  }
#else
  if (baudrate <= 1200) {
    nrfBaudRate = UART_BAUDRATE_BAUDRATE_Baud1200;
  } else if (baudrate <= 2400) {
    nrfBaudRate = UART_BAUDRATE_BAUDRATE_Baud2400;
  } else if (baudrate <= 4800) {
    nrfBaudRate = UART_BAUDRATE_BAUDRATE_Baud4800;
  } else if (baudrate <= 9600) {
    nrfBaudRate = UART_BAUDRATE_BAUDRATE_Baud9600;
  } else if (baudrate <= 14400) {
    nrfBaudRate = UART_BAUDRATE_BAUDRATE_Baud14400;
  } else if (baudrate <= 19200) {
    nrfBaudRate = UART_BAUDRATE_BAUDRATE_Baud19200;
  } else if (baudrate <= 28800) {
    nrfBaudRate = UART_BAUDRATE_BAUDRATE_Baud28800;
  } else if (baudrate <= 38400) {
    nrfBaudRate = UART_BAUDRATE_BAUDRATE_Baud38400;
  } else if (baudrate <= 57600) {
    nrfBaudRate = UART_BAUDRATE_BAUDRATE_Baud57600;
  } else if (baudrate <= 76800) {
    nrfBaudRate = UART_BAUDRATE_BAUDRATE_Baud76800;
  } else if (baudrate <= 115200) {
    nrfBaudRate = UART_BAUDRATE_BAUDRATE_Baud115200;
  } else if (baudrate <= 230400) {
    nrfBaudRate = UART_BAUDRATE_BAUDRATE_Baud230400;
  } else if (baudrate <= 250000) {
    nrfBaudRate = UART_BAUDRATE_BAUDRATE_Baud250000;
  } else if (baudrate <= 460800) {
    nrfBaudRate = UART_BAUDRATE_BAUDRATE_Baud460800;
  } else if (baudrate <= 921600) {
    nrfBaudRate = UART_BAUDRATE_BAUDRATE_Baud921600;
  } else {
    nrfBaudRate = UART_BAUDRATE_BAUDRATE_Baud1M;
  }
#endif

  nrfUart->BAUDRATE = nrfBaudRate;

  nrfUart->ENABLE = UART_ENABLE_ENABLE_Enabled;

  nrfUart->EVENTS_RXDRDY = 0x0UL;
  nrfUart->EVENTS_TXDRDY = 0x0UL;

  nrfUart->TASKS_STARTRX = 0x1UL;
  nrfUart->TASKS_STARTTX = 0x1UL;

  nrfUart->INTENSET = UART_INTENSET_RXDRDY_Msk;

  NVIC_ClearPendingIRQ(IRQn);
  NVIC_SetPriority(IRQn, 3);
  NVIC_EnableIRQ(IRQn);

  _mutex = xSemaphoreCreateMutex();
  _begun = true;
}

void Uart::end()
{
  NVIC_DisableIRQ(IRQn);

  nrfUart->INTENCLR = UART_INTENCLR_RXDRDY_Msk;

  nrfUart->TASKS_STOPRX = 0x1UL;
  nrfUart->TASKS_STOPTX = 0x1UL;

  nrfUart->ENABLE = UART_ENABLE_ENABLE_Disabled;

  nrfUart->PSELTXD = 0xFFFFFFFF;
  nrfUart->PSELRXD = 0xFFFFFFFF;

  nrfUart->PSELRTS = 0xFFFFFFFF;
  nrfUart->PSELCTS = 0xFFFFFFFF;

  rxBuffer.clear();
}

void Uart::flush()
{
	rxBuffer.clear();
}

void Uart::IrqHandler()
{
  if (nrfUart->EVENTS_RXDRDY)
  {
    nrfUart->EVENTS_RXDRDY = 0x0UL;

    rxBuffer.store_char(nrfUart->RXD);
  }
}

int Uart::available()
{
  return rxBuffer.available();
}

int Uart::peek()
{
  return rxBuffer.peek();
}

int Uart::read()
{
  return rxBuffer.read_char();
}

size_t Uart::write(const uint8_t data)
{
  xSemaphoreTake(_mutex, portMAX_DELAY);

  nrfUart->TXD = data;

  while(!nrfUart->EVENTS_TXDRDY);

  nrfUart->EVENTS_TXDRDY = 0x0UL;

  xSemaphoreGive(_mutex);

  return 1;
}

#if defined(NRF52)
  #define NRF_UART0_IRQn UARTE0_UART0_IRQn
#elif defined(NRF51)
  #define NRF_UART0_IRQn UART0_IRQn
#endif

#if defined(PIN_SERIAL_CTS) && defined(PIN_SERIAL_RTS)
  Uart Serial( NRF_UART0, NRF_UART0_IRQn, PIN_SERIAL_RX, PIN_SERIAL_TX, PIN_SERIAL_CTS, PIN_SERIAL_RTS );
#else
  Uart Serial( NRF_UART0, NRF_UART0_IRQn, PIN_SERIAL_RX, PIN_SERIAL_TX );
#endif

#if defined(NRF52)
extern "C"
{
  void UARTE0_UART0_IRQHandler()
  {
    Serial.IrqHandler();
  }
}
#elif defined(NRF51)
extern "C"
{
  void UART0_IRQHandler()
  {
    Serial.IrqHandler();
  }
}
#endif
=======
/*
  Copyright (c) 2015 Arduino LLC.  All right reserved.
  Copyright (c) 2016 Sandeep Mistry All right reserved.

  This library is free software; you can redistribute it and/or
  modify it under the terms of the GNU Lesser General Public
  License as published by the Free Software Foundation; either
  version 2.1 of the License, or (at your option) any later version.

  This library is distributed in the hope that it will be useful,
  but WITHOUT ANY WARRANTY; without even the implied warranty of
  MERCHANTABILITY or FITNESS FOR A PARTICULAR PURPOSE.
  See the GNU Lesser General Public License for more details.

  You should have received a copy of the GNU Lesser General Public
  License along with this library; if not, write to the Free Software
  Foundation, Inc., 51 Franklin St, Fifth Floor, Boston, MA  02110-1301  USA
*/

#include "Uart.h"
#include "Arduino.h"
#include "wiring_private.h"


void serialEventRun(void)
{
  if (serialEvent && Serial.available() ) serialEvent();
}

Uart::Uart(NRF_UART_Type *_nrfUart, IRQn_Type _IRQn, uint8_t _pinRX, uint8_t _pinTX)
{
  nrfUart = _nrfUart;
  IRQn = _IRQn;
  uc_pinRX = g_ADigitalPinMap[_pinRX];
  uc_pinTX = g_ADigitalPinMap[_pinTX];
  uc_hwFlow = 0;

  _mutex = NULL;
  _begun = false;
}

Uart::Uart(NRF_UART_Type *_nrfUart, IRQn_Type _IRQn, uint8_t _pinRX, uint8_t _pinTX, uint8_t _pinCTS, uint8_t _pinRTS)
{
  nrfUart = _nrfUart;
  IRQn = _IRQn;
  uc_pinRX = g_ADigitalPinMap[_pinRX];
  uc_pinTX = g_ADigitalPinMap[_pinTX];
  uc_pinCTS = g_ADigitalPinMap[_pinCTS];
  uc_pinRTS = g_ADigitalPinMap[_pinRTS];
  uc_hwFlow = 1;

  _mutex = NULL;
  _begun = false;
}

void Uart::setPins(uint8_t pin_rx, uint8_t pin_tx)
{
  uc_pinRX = pin_rx;
  uc_pinTX = pin_tx;
}

void Uart::begin(unsigned long baudrate)
{
  begin(baudrate, (uint8_t)SERIAL_8N1);
}

void Uart::begin(unsigned long baudrate, uint16_t /*config*/)
{
  // skip if already begun
  if ( _begun ) return;

  nrfUart->PSELTXD = uc_pinTX;
  nrfUart->PSELRXD = uc_pinRX;

  if (uc_hwFlow == 1) {
    nrfUart->PSELCTS = uc_pinCTS;
    nrfUart->PSELRTS = uc_pinRTS;
    nrfUart->CONFIG = (UART_CONFIG_PARITY_Excluded << UART_CONFIG_PARITY_Pos) | UART_CONFIG_HWFC_Enabled;
  } else {
    nrfUart->CONFIG = (UART_CONFIG_PARITY_Excluded << UART_CONFIG_PARITY_Pos) | UART_CONFIG_HWFC_Disabled;
  }

  uint32_t nrfBaudRate;

  if (baudrate <= 1200) {
    nrfBaudRate = UARTE_BAUDRATE_BAUDRATE_Baud1200;
  } else if (baudrate <= 2400) {
    nrfBaudRate = UARTE_BAUDRATE_BAUDRATE_Baud2400;
  } else if (baudrate <= 4800) {
    nrfBaudRate = UARTE_BAUDRATE_BAUDRATE_Baud4800;
  } else if (baudrate <= 9600) {
    nrfBaudRate = UARTE_BAUDRATE_BAUDRATE_Baud9600;
  } else if (baudrate <= 14400) {
    nrfBaudRate = UARTE_BAUDRATE_BAUDRATE_Baud14400;
  } else if (baudrate <= 19200) {
    nrfBaudRate = UARTE_BAUDRATE_BAUDRATE_Baud19200;
  } else if (baudrate <= 28800) {
    nrfBaudRate = UARTE_BAUDRATE_BAUDRATE_Baud28800;
  } else if (baudrate <= 38400) {
    nrfBaudRate = UARTE_BAUDRATE_BAUDRATE_Baud38400;
  } else if (baudrate <= 57600) {
    nrfBaudRate = UARTE_BAUDRATE_BAUDRATE_Baud57600;
  } else if (baudrate <= 76800) {
    nrfBaudRate = UARTE_BAUDRATE_BAUDRATE_Baud76800;
  } else if (baudrate <= 115200) {
    nrfBaudRate = UARTE_BAUDRATE_BAUDRATE_Baud115200;
  } else if (baudrate <= 230400) {
    nrfBaudRate = UARTE_BAUDRATE_BAUDRATE_Baud230400;
  } else if (baudrate <= 250000) {
    nrfBaudRate = UARTE_BAUDRATE_BAUDRATE_Baud250000;
  } else if (baudrate <= 460800) {
    nrfBaudRate = UARTE_BAUDRATE_BAUDRATE_Baud460800;
  } else if (baudrate <= 921600) {
    nrfBaudRate = UARTE_BAUDRATE_BAUDRATE_Baud921600;
  } else {
    nrfBaudRate = UARTE_BAUDRATE_BAUDRATE_Baud1M;
  }

  nrfUart->BAUDRATE = nrfBaudRate;

  nrfUart->ENABLE = UART_ENABLE_ENABLE_Enabled;

  nrfUart->EVENTS_RXDRDY = 0x0UL;
  nrfUart->EVENTS_TXDRDY = 0x0UL;

  nrfUart->TASKS_STARTRX = 0x1UL;
  nrfUart->TASKS_STARTTX = 0x1UL;

  nrfUart->INTENSET = UART_INTENSET_RXDRDY_Msk;

  NVIC_ClearPendingIRQ(IRQn);
  NVIC_SetPriority(IRQn, 3);
  NVIC_EnableIRQ(IRQn);

  _mutex = xSemaphoreCreateMutex();
  _begun = true;
}

void Uart::end()
{
  NVIC_DisableIRQ(IRQn);

  nrfUart->INTENCLR = UART_INTENCLR_RXDRDY_Msk;

  nrfUart->TASKS_STOPRX = 0x1UL;
  nrfUart->TASKS_STOPTX = 0x1UL;

  nrfUart->ENABLE = UART_ENABLE_ENABLE_Disabled;

  nrfUart->PSELTXD = 0xFFFFFFFF;
  nrfUart->PSELRXD = 0xFFFFFFFF;

  nrfUart->PSELRTS = 0xFFFFFFFF;
  nrfUart->PSELCTS = 0xFFFFFFFF;

  rxBuffer.clear();

  vSemaphoreDelete(_mutex);
  _mutex = NULL;
  _begun = false;
}

void Uart::flush()
{
	rxBuffer.clear();
}

void Uart::IrqHandler()
{
  if (nrfUart->EVENTS_RXDRDY)
  {
    rxBuffer.store_char(nrfUart->RXD);

    nrfUart->EVENTS_RXDRDY = 0x0UL;
  }
}

int Uart::available()
{
  return rxBuffer.available();
}

int Uart::peek()
{
  return rxBuffer.peek();
}

int Uart::read()
{
  return rxBuffer.read_char();
}

size_t Uart::write(const uint8_t data)
{
  xSemaphoreTake(_mutex, portMAX_DELAY);

  nrfUart->TXD = data;

  while(!nrfUart->EVENTS_TXDRDY);

  nrfUart->EVENTS_TXDRDY = 0x0UL;

  xSemaphoreGive(_mutex);

  return 1;
}

Uart SERIAL_PORT_HARDWARE( NRF_UART0, UARTE0_UART0_IRQn, PIN_SERIAL_RX, PIN_SERIAL_TX );

#ifdef HAVE_HWSERIAL2
// TODO UART1 is UARTE only, need update class Uart to work
Uart Serial2( NRF_UARTE1, UARTE1_IRQn, PIN_SERIAL2_RX, PIN_SERIAL2_TX );
#endif

extern "C"
{
  void UARTE0_UART0_IRQHandler()
  {
    SERIAL_PORT_HARDWARE.IrqHandler();
  }
}
>>>>>>> 5d9ca8ec
<|MERGE_RESOLUTION|>--- conflicted
+++ resolved
@@ -1,4 +1,3 @@
-<<<<<<< HEAD
 /*
   Copyright (c) 2015 Arduino LLC.  All right reserved.
   Copyright (c) 2016 Sandeep Mistry All right reserved.
@@ -21,6 +20,12 @@
 #include "Uart.h"
 #include "Arduino.h"
 #include "wiring_private.h"
+
+
+void serialEventRun(void)
+{
+  if (serialEvent && Serial.available() ) serialEvent();
+}
 
 Uart::Uart(NRF_UART_Type *_nrfUart, IRQn_Type _IRQn, uint8_t _pinRX, uint8_t _pinTX)
 {
@@ -61,6 +66,9 @@
 
 void Uart::begin(unsigned long baudrate, uint16_t /*config*/)
 {
+  // skip if already begun
+  if ( _begun ) return;
+
   nrfUart->PSELTXD = uc_pinTX;
   nrfUart->PSELRXD = uc_pinRX;
 
@@ -72,10 +80,8 @@
     nrfUart->CONFIG = (UART_CONFIG_PARITY_Excluded << UART_CONFIG_PARITY_Pos) | UART_CONFIG_HWFC_Disabled;
   }
 
-
   uint32_t nrfBaudRate;
 
-#ifdef NRF52
   if (baudrate <= 1200) {
     nrfBaudRate = UARTE_BAUDRATE_BAUDRATE_Baud1200;
   } else if (baudrate <= 2400) {
@@ -109,41 +115,6 @@
   } else {
     nrfBaudRate = UARTE_BAUDRATE_BAUDRATE_Baud1M;
   }
-#else
-  if (baudrate <= 1200) {
-    nrfBaudRate = UART_BAUDRATE_BAUDRATE_Baud1200;
-  } else if (baudrate <= 2400) {
-    nrfBaudRate = UART_BAUDRATE_BAUDRATE_Baud2400;
-  } else if (baudrate <= 4800) {
-    nrfBaudRate = UART_BAUDRATE_BAUDRATE_Baud4800;
-  } else if (baudrate <= 9600) {
-    nrfBaudRate = UART_BAUDRATE_BAUDRATE_Baud9600;
-  } else if (baudrate <= 14400) {
-    nrfBaudRate = UART_BAUDRATE_BAUDRATE_Baud14400;
-  } else if (baudrate <= 19200) {
-    nrfBaudRate = UART_BAUDRATE_BAUDRATE_Baud19200;
-  } else if (baudrate <= 28800) {
-    nrfBaudRate = UART_BAUDRATE_BAUDRATE_Baud28800;
-  } else if (baudrate <= 38400) {
-    nrfBaudRate = UART_BAUDRATE_BAUDRATE_Baud38400;
-  } else if (baudrate <= 57600) {
-    nrfBaudRate = UART_BAUDRATE_BAUDRATE_Baud57600;
-  } else if (baudrate <= 76800) {
-    nrfBaudRate = UART_BAUDRATE_BAUDRATE_Baud76800;
-  } else if (baudrate <= 115200) {
-    nrfBaudRate = UART_BAUDRATE_BAUDRATE_Baud115200;
-  } else if (baudrate <= 230400) {
-    nrfBaudRate = UART_BAUDRATE_BAUDRATE_Baud230400;
-  } else if (baudrate <= 250000) {
-    nrfBaudRate = UART_BAUDRATE_BAUDRATE_Baud250000;
-  } else if (baudrate <= 460800) {
-    nrfBaudRate = UART_BAUDRATE_BAUDRATE_Baud460800;
-  } else if (baudrate <= 921600) {
-    nrfBaudRate = UART_BAUDRATE_BAUDRATE_Baud921600;
-  } else {
-    nrfBaudRate = UART_BAUDRATE_BAUDRATE_Baud1M;
-  }
-#endif
 
   nrfUart->BAUDRATE = nrfBaudRate;
 
@@ -183,6 +154,10 @@
   nrfUart->PSELCTS = 0xFFFFFFFF;
 
   rxBuffer.clear();
+
+  vSemaphoreDelete(_mutex);
+  _mutex = NULL;
+  _begun = false;
 }
 
 void Uart::flush()
@@ -195,245 +170,7 @@
   if (nrfUart->EVENTS_RXDRDY)
   {
     nrfUart->EVENTS_RXDRDY = 0x0UL;
-
     rxBuffer.store_char(nrfUart->RXD);
-  }
-}
-
-int Uart::available()
-{
-  return rxBuffer.available();
-}
-
-int Uart::peek()
-{
-  return rxBuffer.peek();
-}
-
-int Uart::read()
-{
-  return rxBuffer.read_char();
-}
-
-size_t Uart::write(const uint8_t data)
-{
-  xSemaphoreTake(_mutex, portMAX_DELAY);
-
-  nrfUart->TXD = data;
-
-  while(!nrfUart->EVENTS_TXDRDY);
-
-  nrfUart->EVENTS_TXDRDY = 0x0UL;
-
-  xSemaphoreGive(_mutex);
-
-  return 1;
-}
-
-#if defined(NRF52)
-  #define NRF_UART0_IRQn UARTE0_UART0_IRQn
-#elif defined(NRF51)
-  #define NRF_UART0_IRQn UART0_IRQn
-#endif
-
-#if defined(PIN_SERIAL_CTS) && defined(PIN_SERIAL_RTS)
-  Uart Serial( NRF_UART0, NRF_UART0_IRQn, PIN_SERIAL_RX, PIN_SERIAL_TX, PIN_SERIAL_CTS, PIN_SERIAL_RTS );
-#else
-  Uart Serial( NRF_UART0, NRF_UART0_IRQn, PIN_SERIAL_RX, PIN_SERIAL_TX );
-#endif
-
-#if defined(NRF52)
-extern "C"
-{
-  void UARTE0_UART0_IRQHandler()
-  {
-    Serial.IrqHandler();
-  }
-}
-#elif defined(NRF51)
-extern "C"
-{
-  void UART0_IRQHandler()
-  {
-    Serial.IrqHandler();
-  }
-}
-#endif
-=======
-/*
-  Copyright (c) 2015 Arduino LLC.  All right reserved.
-  Copyright (c) 2016 Sandeep Mistry All right reserved.
-
-  This library is free software; you can redistribute it and/or
-  modify it under the terms of the GNU Lesser General Public
-  License as published by the Free Software Foundation; either
-  version 2.1 of the License, or (at your option) any later version.
-
-  This library is distributed in the hope that it will be useful,
-  but WITHOUT ANY WARRANTY; without even the implied warranty of
-  MERCHANTABILITY or FITNESS FOR A PARTICULAR PURPOSE.
-  See the GNU Lesser General Public License for more details.
-
-  You should have received a copy of the GNU Lesser General Public
-  License along with this library; if not, write to the Free Software
-  Foundation, Inc., 51 Franklin St, Fifth Floor, Boston, MA  02110-1301  USA
-*/
-
-#include "Uart.h"
-#include "Arduino.h"
-#include "wiring_private.h"
-
-
-void serialEventRun(void)
-{
-  if (serialEvent && Serial.available() ) serialEvent();
-}
-
-Uart::Uart(NRF_UART_Type *_nrfUart, IRQn_Type _IRQn, uint8_t _pinRX, uint8_t _pinTX)
-{
-  nrfUart = _nrfUart;
-  IRQn = _IRQn;
-  uc_pinRX = g_ADigitalPinMap[_pinRX];
-  uc_pinTX = g_ADigitalPinMap[_pinTX];
-  uc_hwFlow = 0;
-
-  _mutex = NULL;
-  _begun = false;
-}
-
-Uart::Uart(NRF_UART_Type *_nrfUart, IRQn_Type _IRQn, uint8_t _pinRX, uint8_t _pinTX, uint8_t _pinCTS, uint8_t _pinRTS)
-{
-  nrfUart = _nrfUart;
-  IRQn = _IRQn;
-  uc_pinRX = g_ADigitalPinMap[_pinRX];
-  uc_pinTX = g_ADigitalPinMap[_pinTX];
-  uc_pinCTS = g_ADigitalPinMap[_pinCTS];
-  uc_pinRTS = g_ADigitalPinMap[_pinRTS];
-  uc_hwFlow = 1;
-
-  _mutex = NULL;
-  _begun = false;
-}
-
-void Uart::setPins(uint8_t pin_rx, uint8_t pin_tx)
-{
-  uc_pinRX = pin_rx;
-  uc_pinTX = pin_tx;
-}
-
-void Uart::begin(unsigned long baudrate)
-{
-  begin(baudrate, (uint8_t)SERIAL_8N1);
-}
-
-void Uart::begin(unsigned long baudrate, uint16_t /*config*/)
-{
-  // skip if already begun
-  if ( _begun ) return;
-
-  nrfUart->PSELTXD = uc_pinTX;
-  nrfUart->PSELRXD = uc_pinRX;
-
-  if (uc_hwFlow == 1) {
-    nrfUart->PSELCTS = uc_pinCTS;
-    nrfUart->PSELRTS = uc_pinRTS;
-    nrfUart->CONFIG = (UART_CONFIG_PARITY_Excluded << UART_CONFIG_PARITY_Pos) | UART_CONFIG_HWFC_Enabled;
-  } else {
-    nrfUart->CONFIG = (UART_CONFIG_PARITY_Excluded << UART_CONFIG_PARITY_Pos) | UART_CONFIG_HWFC_Disabled;
-  }
-
-  uint32_t nrfBaudRate;
-
-  if (baudrate <= 1200) {
-    nrfBaudRate = UARTE_BAUDRATE_BAUDRATE_Baud1200;
-  } else if (baudrate <= 2400) {
-    nrfBaudRate = UARTE_BAUDRATE_BAUDRATE_Baud2400;
-  } else if (baudrate <= 4800) {
-    nrfBaudRate = UARTE_BAUDRATE_BAUDRATE_Baud4800;
-  } else if (baudrate <= 9600) {
-    nrfBaudRate = UARTE_BAUDRATE_BAUDRATE_Baud9600;
-  } else if (baudrate <= 14400) {
-    nrfBaudRate = UARTE_BAUDRATE_BAUDRATE_Baud14400;
-  } else if (baudrate <= 19200) {
-    nrfBaudRate = UARTE_BAUDRATE_BAUDRATE_Baud19200;
-  } else if (baudrate <= 28800) {
-    nrfBaudRate = UARTE_BAUDRATE_BAUDRATE_Baud28800;
-  } else if (baudrate <= 38400) {
-    nrfBaudRate = UARTE_BAUDRATE_BAUDRATE_Baud38400;
-  } else if (baudrate <= 57600) {
-    nrfBaudRate = UARTE_BAUDRATE_BAUDRATE_Baud57600;
-  } else if (baudrate <= 76800) {
-    nrfBaudRate = UARTE_BAUDRATE_BAUDRATE_Baud76800;
-  } else if (baudrate <= 115200) {
-    nrfBaudRate = UARTE_BAUDRATE_BAUDRATE_Baud115200;
-  } else if (baudrate <= 230400) {
-    nrfBaudRate = UARTE_BAUDRATE_BAUDRATE_Baud230400;
-  } else if (baudrate <= 250000) {
-    nrfBaudRate = UARTE_BAUDRATE_BAUDRATE_Baud250000;
-  } else if (baudrate <= 460800) {
-    nrfBaudRate = UARTE_BAUDRATE_BAUDRATE_Baud460800;
-  } else if (baudrate <= 921600) {
-    nrfBaudRate = UARTE_BAUDRATE_BAUDRATE_Baud921600;
-  } else {
-    nrfBaudRate = UARTE_BAUDRATE_BAUDRATE_Baud1M;
-  }
-
-  nrfUart->BAUDRATE = nrfBaudRate;
-
-  nrfUart->ENABLE = UART_ENABLE_ENABLE_Enabled;
-
-  nrfUart->EVENTS_RXDRDY = 0x0UL;
-  nrfUart->EVENTS_TXDRDY = 0x0UL;
-
-  nrfUart->TASKS_STARTRX = 0x1UL;
-  nrfUart->TASKS_STARTTX = 0x1UL;
-
-  nrfUart->INTENSET = UART_INTENSET_RXDRDY_Msk;
-
-  NVIC_ClearPendingIRQ(IRQn);
-  NVIC_SetPriority(IRQn, 3);
-  NVIC_EnableIRQ(IRQn);
-
-  _mutex = xSemaphoreCreateMutex();
-  _begun = true;
-}
-
-void Uart::end()
-{
-  NVIC_DisableIRQ(IRQn);
-
-  nrfUart->INTENCLR = UART_INTENCLR_RXDRDY_Msk;
-
-  nrfUart->TASKS_STOPRX = 0x1UL;
-  nrfUart->TASKS_STOPTX = 0x1UL;
-
-  nrfUart->ENABLE = UART_ENABLE_ENABLE_Disabled;
-
-  nrfUart->PSELTXD = 0xFFFFFFFF;
-  nrfUart->PSELRXD = 0xFFFFFFFF;
-
-  nrfUart->PSELRTS = 0xFFFFFFFF;
-  nrfUart->PSELCTS = 0xFFFFFFFF;
-
-  rxBuffer.clear();
-
-  vSemaphoreDelete(_mutex);
-  _mutex = NULL;
-  _begun = false;
-}
-
-void Uart::flush()
-{
-	rxBuffer.clear();
-}
-
-void Uart::IrqHandler()
-{
-  if (nrfUart->EVENTS_RXDRDY)
-  {
-    rxBuffer.store_char(nrfUart->RXD);
-
-    nrfUart->EVENTS_RXDRDY = 0x0UL;
   }
 }
 
@@ -480,5 +217,4 @@
   {
     SERIAL_PORT_HARDWARE.IrqHandler();
   }
-}
->>>>>>> 5d9ca8ec
+}